--- conflicted
+++ resolved
@@ -255,14 +255,7 @@
 			return new ScriptValue("number", getSuccessfulActions(timing, damageActions).map(action => action.amount));
 		},
 		alwaysHasTarget,
-<<<<<<< HEAD
-		undefined, // TODO: Write evalFull
-		function(action, ctx) {
-			return [action.amount];
-		}
-=======
-		undefined // TODO: Write evalFull
->>>>>>> ce0fd191
+		undefined // TODO: Write evalFull
 	),
 
 	// Returns the top X cards of the executing player's deck
@@ -318,14 +311,6 @@
 		hasCardTarget,
 		function*(astNode, ctx) {
 			yield* this.getParameter(astNode, "card").evalFull(ctx);
-<<<<<<< HEAD
-		},
-		function(action, ctx) {
-			if (action instanceof actions.Destroy) {
-				return [action.discard.card];
-			}
-=======
->>>>>>> ce0fd191
 		}
 	),
 
@@ -371,12 +356,6 @@
 		hasCardTarget,
 		function*(astNode, ctx) {
 			yield* this.getParameter(astNode, "card").evalFull(ctx);
-<<<<<<< HEAD
-		},
-		function(action, ctx) {
-			return [action.card];
-=======
->>>>>>> ce0fd191
 		}
 	),
 
@@ -416,14 +395,7 @@
 			return new ScriptValue("card", getSuccessfulActions(timing, [drawAction])[0]?.drawnCards ?? []);
 		},
 		alwaysHasTarget,
-<<<<<<< HEAD
-		undefined, // TODO: Write evalFull
-		function(action, ctx) {
-			return action.drawnCards;
-		}
-=======
-		undefined // TODO: Write evalFull
->>>>>>> ce0fd191
+		undefined // TODO: Write evalFull
 	),
 
 	// Exiles the passed-in cards
@@ -447,12 +419,6 @@
 		hasCardTarget,
 		function*(astNode, ctx) {
 			yield* this.getParameter(astNode, "card").evalFull(ctx);
-<<<<<<< HEAD
-		},
-		function(action, ctx) {
-			return [action.card];
-=======
->>>>>>> ce0fd191
 		}
 	),
 
@@ -467,14 +433,7 @@
 			return new ScriptValue("number", [getSuccessfulActions(timing, [gainLifeAction])[0]?.amount ?? 0]);
 		},
 		alwaysHasTarget,
-<<<<<<< HEAD
-		undefined, // TODO: Write evalFull
-		function(action, ctx) {
-			return [action.amount];
-		}
-=======
-		undefined // TODO: Write evalFull
->>>>>>> ce0fd191
+		undefined // TODO: Write evalFull
 	),
 
 	// The executing player gains X mana
@@ -488,14 +447,7 @@
 			return new ScriptValue("number", [getSuccessfulActions(timing, [gainManaAction])[0]?.amount ?? 0]);
 		},
 		alwaysHasTarget,
-<<<<<<< HEAD
-		undefined, // TODO: Write evalFull
-		function(action, ctx) {
-			return [action.amount];
-		}
-=======
-		undefined // TODO: Write evalFull
->>>>>>> ce0fd191
+		undefined // TODO: Write evalFull
 	),
 
 	// Returns how many counters of the given type are on the given cards
@@ -544,14 +496,7 @@
 			return new ScriptValue("number", [getSuccessfulActions(timing, [loseLifeAction])[0]?.amount ?? 0]);
 		},
 		alwaysHasTarget,
-<<<<<<< HEAD
-		undefined, // TODO: Write evalFull
-		function(action, ctx) {
-			return [-action.amount];
-		}
-=======
-		undefined // TODO: Write evalFull
->>>>>>> ce0fd191
+		undefined // TODO: Write evalFull
 	),
 
 	// The executing player loses X mana
@@ -565,14 +510,7 @@
 			return new ScriptValue("number", [getSuccessfulActions(timing, [loseManaAction])[0]?.amount ?? 0]);
 		},
 		alwaysHasTarget,
-<<<<<<< HEAD
-		undefined, // TODO: Write evalFull
-		function(action, ctx) {
-			return [-action.amount];
-		}
-=======
-		undefined // TODO: Write evalFull
->>>>>>> ce0fd191
+		undefined // TODO: Write evalFull
 	),
 
 	// Move cards from where they are to certain zone(s)
@@ -622,12 +560,6 @@
 		hasCardTarget,
 		function*(astNode, ctx) {
 			yield* this.getParameter(astNode, "card").evalFull(ctx);
-<<<<<<< HEAD
-		},
-		function(action, ctx) {
-			return [action.card];
-=======
->>>>>>> ce0fd191
 		}
 	),
 
@@ -644,7 +576,8 @@
 				ctx.ability.id
 			);
 
-			return new ScriptValue("tempActions", [orderAction]);
+			yield [orderAction];
+			return new ScriptValue("card", [...orderAction.ordered]);
 		},
 		alwaysHasTarget, // technically you can't order nothing but that should never matter in practice
 		function*(astNode, ctx) {
@@ -654,9 +587,6 @@
 					yield new ScriptValue("card", order.map(i => cards[i]));
 				}
 			}
-		},
-		function(action, ctx) {
-			return [...action.ordered];
 		}
 	),
 
@@ -725,10 +655,6 @@
 			yield [action];
 			return new ScriptValue("number", action.result);
 		},
-<<<<<<< HEAD
-		function(action, ctx) {
-			return [action.card];
-=======
 		alwaysHasTarget,
 		function*(astNode, ctx) {
 			let largestSoFar = 0;
@@ -740,7 +666,6 @@
 					}
 				}
 			}
->>>>>>> ce0fd191
 		}
 	),
 
@@ -815,9 +740,10 @@
 				ctx.targets.card
 			);
 
-			const action = selectAction;
 			yield [selectAction];
-			return new ScriptValue("card", action.selected);
+			const cardList = [...selectAction.selected];
+			cardList.explicitTarget = true;
+			return new ScriptValue("card", cardList);
 		},
 		function(astNode, ctx) {
 			// Use the full eval to see if there is any valid choices for the player.
@@ -858,14 +784,6 @@
 					}
 				}
 			}
-<<<<<<< HEAD
-		},
-		function(action, ctx) {
-			const cardList = [...action.selected];
-			cardList.explicitTarget = true;
-			return cardList;
-=======
->>>>>>> ce0fd191
 		}
 	),
 
@@ -889,7 +807,10 @@
 				ctx.targets.abilityId
 			);
 
-			return new ScriptValue("tempActions", [selectAction]);
+			yield [selectAction];
+			const abilities = [...selectAction.selected];
+			abilities.explicitTarget = true;
+			return new ScriptValue("abilityId", abilities);
 		},
 		function(astNode, ctx) {
 			// Use the full eval to see if there is any valid choices for the player.
@@ -906,11 +827,6 @@
 					alreadyYielded.push(ability);
 				}
 			}
-		},
-		function(action, ctx) {
-			const abilities = [action.selected];
-			abilities.explicitTarget = true;
-			return abilities;
 		}
 	),
 
@@ -926,7 +842,8 @@
 				ctx.ability.id
 			);
 
-			return new ScriptValue("tempActions", [selectAction]);
+			yield [selectAction];
+			return new ScriptValue("zone", [selectAction.selected]);
 		},
 		alwaysHasTarget,
 		function*(astNode, ctx) {
@@ -935,9 +852,6 @@
 				yield new ScriptValue("zone", [new DeckPosition(zone, true)]);
 				yield new ScriptValue("zone", [new DeckPosition(zone, false)]);
 			}
-		},
-		function(action, ctx) {
-			return [action.selected];
 		}
 	),
 
@@ -953,7 +867,11 @@
 				ctx.ability.id,
 				ctx.targets.player
 			);
-			return new ScriptValue("tempActions", [selectAction]);
+
+			yield [selectAction];
+			const players = [selectAction.selected];
+			players.explicitTarget = true;
+			return new ScriptValue("player", players);
 		},
 		alwaysHasTarget,
 		function*(astNode, ctx) {
@@ -962,11 +880,6 @@
 				returnList.explicitTarget = true;
 				yield new ScriptValue("player", returnList);
 			}
-		},
-		function(action, ctx) {
-			const players = [action.selected];
-			players.explicitTarget = true;
-			return players;
 		}
 	),
 
@@ -982,7 +895,8 @@
 				ctx.ability.id
 			);
 
-			return new ScriptValue("tempActions", [selectAction]);
+			yield [selectAction];
+			return new ScriptValue("type", [selectAction.selected]);
 		},
 		function(astNode, ctx) {
 			// Use the full eval to see if there is any valid choices for the player.
@@ -997,9 +911,6 @@
 					alreadyYielded.push(type);
 				}
 			}
-		},
-		function(action, ctx) {
-			return [action.selected];
 		}
 	),
 
@@ -1009,18 +920,9 @@
 		[null],
 		null,
 		function*(astNode, ctx) {
-<<<<<<< HEAD
-			const newTarget = (yield* this.getParameter(astNode, "card").eval(ctx)).get(ctx.player)[0] ?? null;
-			return new ScriptValue("tempActions", [new actions.SetAttackTarget(ctx.player, newTarget)]);
-		},
-		hasCardTarget,
-		undefined, // TODO: Write evalFull
-		function(action, ctx) {
-			return [action.newTarget];
-=======
 			yield [new actions.SetAttackTarget(
 				ctx.player,
-				(yield* this.getParameter(astNode, "card").eval(ctx)).get(ctx.player)[0]
+				(yield* this.getParameter(astNode, "card").eval(ctx)).get(ctx.player)[0] ?? null
 			)];
 		},
 		hasCardTarget,
@@ -1028,7 +930,6 @@
 			for (const cardVal of this.getParameter(astNode, "card").evalFull(ctx)) {
 				yield new ScriptValue("card", cardVal.get(ctx.player));
 			}
->>>>>>> ce0fd191
 		}
 	),
 
@@ -1178,14 +1079,7 @@
 			return new ScriptValue("card", getSuccessfulActions(summonTiming, summons).map(action => action.card));
 		},
 		hasCardTarget,
-<<<<<<< HEAD
-		undefined, // TODO: Write evalFull
-		function(action, ctx) {
-			return [action.card];
-		}
-=======
-		undefined // TODO: Write evalFull
->>>>>>> ce0fd191
+		undefined // TODO: Write evalFull
 	),
 
 	// summons some number of the specified tokens to the given zone
@@ -1273,14 +1167,7 @@
 			return new ScriptValue("card", getSuccessfulActions(summonTiming, summons).map(action => action.card));
 		},
 		alwaysHasTarget,
-<<<<<<< HEAD
-		undefined, // TODO: Write evalFull
-		function(action, ctx) {
-			return [action.card];
-		}
-=======
-		undefined // TODO: Write evalFull
->>>>>>> ce0fd191
+		undefined // TODO: Write evalFull
 	),
 
 	// Swaps two cards with eachother
@@ -1331,12 +1218,6 @@
 		hasCardTarget,
 		function*(astNode, ctx) {
 			yield* this.getParameter(astNode, "card").evalFull(ctx);
-<<<<<<< HEAD
-		},
-		function(action, ctx) {
-			return [action.card];
-=======
->>>>>>> ce0fd191
 		}
 	)
 }
